--- conflicted
+++ resolved
@@ -37,15 +37,9 @@
 
     def __str__(self):
         """
-<<<<<<< HEAD
             This function returns a python dictional of an employee information.
-=======
-        Returns
-            str: a string representation of the Employee object.
-
         Returns:
             dict: A formatted string with the employee's details.
->>>>>>> 1f2570d6
         """
         return {
             "Title: ": self.title,
